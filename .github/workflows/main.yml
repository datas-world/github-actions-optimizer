--- conflicted
+++ resolved
@@ -220,16 +220,11 @@
     name: CodeQL Security Analysis
     runs-on: ubuntu-latest
     timeout-minutes: 20
-<<<<<<< HEAD
     if: github.event_name != 'schedule' || github.event.schedule == '0 3 * * 0'
     permissions:
       contents: read # Needed for checkout
       security-events: write # Needed for CodeQL analysis results
       actions: read # Needed for GitHub Actions context
-=======
-    # Skip on PRs to avoid extension pack issues, only run on main branch pushes
-    if: (github.event_name != 'schedule' || github.event.schedule == '0 3 * * 0') && github.event_name != 'pull_request'
->>>>>>> 997a100c
 
     strategy:
       fail-fast: false
